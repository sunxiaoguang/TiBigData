/*
 * Copyright 2020 TiDB Project Authors.
 *
 * Licensed under the Apache License, Version 2.0 (the "License");
 * you may not use this file except in compliance with the License.
 * You may obtain a copy of the License at
 *
 *     http://www.apache.org/licenses/LICENSE-2.0
 *
 * Unless required by applicable law or agreed to in writing, software
 * distributed under the License is distributed on an "AS IS" BASIS,
 * WITHOUT WARRANTIES OR CONDITIONS OF ANY KIND, either express or implied.
 * See the License for the specific language governing permissions and
 * limitations under the License.
 */

package io.tidb.bigdata.tidb;

import static com.google.common.base.MoreObjects.toStringHelper;
import static com.google.common.collect.ImmutableList.toImmutableList;
import static com.google.common.collect.ImmutableMap.toImmutableMap;
import static io.tidb.bigdata.tidb.SqlUtils.QUERY_PD_SQL;
import static io.tidb.bigdata.tidb.SqlUtils.getCreateTableSql;
import static java.util.Objects.requireNonNull;
import static java.util.function.Function.identity;

import com.google.common.collect.ImmutableList;
import com.google.common.collect.Streams;
import com.zaxxer.hikari.HikariConfig;
import com.zaxxer.hikari.HikariDataSource;
import java.net.URI;
import java.sql.Connection;
import java.sql.ResultSet;
import java.sql.SQLException;
import java.sql.Statement;
import java.util.ArrayList;
import java.util.Arrays;
import java.util.Base64;
import java.util.Collection;
import java.util.List;
import java.util.Map;
import java.util.Optional;
import java.util.function.Function;
import java.util.stream.Collectors;
import java.util.stream.Stream;
import org.slf4j.Logger;
import org.slf4j.LoggerFactory;
import org.tikv.common.TiConfiguration;
import org.tikv.common.TiSession;
import org.tikv.common.catalog.Catalog;
import org.tikv.common.key.RowKey;
import org.tikv.common.meta.TiColumnInfo;
import org.tikv.common.meta.TiDAGRequest;
import org.tikv.common.meta.TiDBInfo;
import org.tikv.common.meta.TiIndexColumn;
import org.tikv.common.meta.TiIndexInfo;
import org.tikv.common.meta.TiPartitionDef;
import org.tikv.common.meta.TiTableInfo;
import org.tikv.common.meta.TiTimestamp;
import org.tikv.common.operation.iterator.CoprocessorIterator;
import org.tikv.common.row.Row;
import org.tikv.common.util.KeyRangeUtils;
import org.tikv.common.util.RangeSplitter;
import org.tikv.kvproto.Coprocessor;
import org.tikv.shade.com.google.protobuf.ByteString;

public final class ClientSession implements AutoCloseable {

  static final Logger LOG = LoggerFactory.getLogger(ClientSession.class);

  private final ClientConfig config;

  private final TiSession session;

  private final Catalog catalog;

  private final HikariDataSource dataSource;

  private final DnsSearchHostMapping hostMapping;

  private ClientSession(ClientConfig config) {
    this.config = requireNonNull(config, "config is null");
    dataSource = new HikariDataSource(new HikariConfig() {
      {
        setJdbcUrl(requireNonNull(config.getDatabaseUrl(), "database url can not be null"));
        setUsername(requireNonNull(config.getUsername(), "username can not be null"));
        setPassword(config.getPassword());
        setDriverClassName(config.getDriverName());
        setMaximumPoolSize(config.getMaximumPoolSize());
        setMinimumIdle(config.getMinimumIdleSize());
      }
    });
    hostMapping = new DnsSearchHostMapping(config.getDnsSearch());
    loadPdAddresses();
    TiConfiguration tiConfiguration = TiConfiguration.createDefault(config.getPdAddresses());
<<<<<<< HEAD
    ReplicaReadPolicy policy = config.getReplicaReadPolicy();
    tiConfiguration.setReplicaRead(policy.toReplicaRead());
    tiConfiguration.setReplicaSelector(policy);
    tiConfiguration.setHostMapping(hostMapping);
=======
    //tiConfiguration.setReplicaRead(config.isReplicaRead());
>>>>>>> 811f63fd
    session = TiSession.create(tiConfiguration);
    catalog = session.getCatalog();
  }

  public List<String> getSchemaNames() {
    return catalog.listDatabases().stream().map(TiDBInfo::getName).collect(toImmutableList());
  }

  public List<String> getTableNames(String schema) {
    requireNonNull(schema, "schema is null");
    TiDBInfo db = catalog.getDatabase(schema);
    if (db == null) {
      return ImmutableList.of();
    }
    return catalog.listTables(db).stream().map(TiTableInfo::getName).collect(toImmutableList());
  }

  public Optional<TiTableInfo> getTable(TableHandleInternal handle) {
    return getTable(handle.getSchemaName(), handle.getTableName());
  }

  public Optional<TiTableInfo> getTable(String schema, String tableName) {
    requireNonNull(schema, "schema is null");
    requireNonNull(tableName, "tableName is null");
    return Optional.ofNullable(catalog.getTable(schema, tableName));
  }

  public TiTableInfo getTableMust(TableHandleInternal handle) {
    return getTableMust(handle.getSchemaName(), handle.getTableName());
  }

  public TiTableInfo getTableMust(String schema, String tableName) {
    return getTable(schema, tableName).orElseThrow(
        () -> new IllegalStateException("Table " + schema + "." + tableName + " no longer exists"));
  }

  public Map<String, List<String>> listTables(Optional<String> schemaName) {
    List<String> schemaNames = schemaName
        .map(s -> (List<String>) ImmutableList.of(s))
        .orElseGet(this::getSchemaNames);
    return schemaNames.stream().collect(toImmutableMap(identity(), this::getTableNames));
  }

  private List<ColumnHandleInternal> selectColumns(
      List<ColumnHandleInternal> allColumns, Stream<String> columns) {
    final Map<String, ColumnHandleInternal> columnsMap =
        allColumns.stream().collect(
            Collectors.toMap(ColumnHandleInternal::getName, Function.identity()));
    return columns.map(columnsMap::get).collect(Collectors.toList());
  }

  private static List<ColumnHandleInternal> getTableColumns(TiTableInfo table) {
    return Streams.mapWithIndex(table.getColumns().stream(),
        (column, i) -> new ColumnHandleInternal(column.getName(), column.getType(), (int) i))
        .collect(toImmutableList());
  }

  public Optional<List<ColumnHandleInternal>> getTableColumns(String schema, String tableName) {
    return getTable(schema, tableName).map(ClientSession::getTableColumns);
  }

  private Optional<List<ColumnHandleInternal>> getTableColumns(String schema, String tableName,
      Stream<String> columns) {
    return getTableColumns(schema, tableName).map(r -> selectColumns(r, columns));
  }

  public Optional<List<ColumnHandleInternal>> getTableColumns(String schema, String tableName,
      List<String> columns) {
    return getTableColumns(schema, tableName, columns.stream());
  }

  public Optional<List<ColumnHandleInternal>> getTableColumns(String schema, String tableName,
      String[] columns) {
    return getTableColumns(schema, tableName, Arrays.stream(columns));
  }

  public Optional<List<ColumnHandleInternal>> getTableColumns(TableHandleInternal tableHandle) {
    return getTableColumns(tableHandle.getSchemaName(), tableHandle.getTableName());
  }

  public Optional<List<ColumnHandleInternal>> getTableColumns(TableHandleInternal tableHandle,
      List<String> columns) {
    return getTableColumns(tableHandle.getSchemaName(), tableHandle.getTableName(), columns);
  }

  private List<RangeSplitter.RegionTask> getRangeRegionTasks(ByteString startKey,
      ByteString endKey) {
    List<Coprocessor.KeyRange> keyRanges =
        ImmutableList.of(KeyRangeUtils.makeCoprocRange(startKey, endKey));
    return RangeSplitter.newSplitter(session.getRegionManager()).splitRangeByRegion(keyRanges);
  }

  private List<RangeSplitter.RegionTask> getRangeRegionTasks(Base64KeyRange range) {
    ByteString startKey = ByteString.copyFrom(Base64.getDecoder().decode(range.getStartKey()));
    ByteString endKey = ByteString.copyFrom(Base64.getDecoder().decode(range.getEndKey()));
    return getRangeRegionTasks(startKey, endKey);
  }

  private List<RangeSplitter.RegionTask> getTableRegionTasks(TableHandleInternal tableHandle) {
    return getTable(tableHandle)
        .map(table -> table.isPartitionEnabled()
            ? table.getPartitionInfo().getDefs().stream().map(TiPartitionDef::getId)
            .collect(Collectors.toList()) : ImmutableList.of(table.getId()))
        .orElseGet(ImmutableList::of)
        .stream()
        .map(tableId -> getRangeRegionTasks(RowKey.createMin(tableId).toByteString(),
            RowKey.createBeyondMax(tableId).toByteString()))
        .flatMap(Collection::stream)
        .collect(Collectors.toList());
  }

  public List<Base64KeyRange> getTableRanges(TableHandleInternal tableHandle) {
    Base64.Encoder encoder = Base64.getEncoder();
    return getTableRegionTasks(tableHandle).stream()
        .flatMap(task -> task.getRanges().stream().map(range -> {
          String taskStart = encoder.encodeToString(range.getStart().toByteArray());
          String taskEnd = encoder.encodeToString(range.getEnd().toByteArray());
          return new Base64KeyRange(taskStart, taskEnd);
        })).collect(toImmutableList());
  }

  public TiDAGRequest.Builder request(TableHandleInternal table, List<String> columns) {
    TiTableInfo tableInfo = getTableMust(table);
    if (columns.isEmpty()) {
      columns = ImmutableList.of(tableInfo.getColumns().get(0).getName());
    }
    return TiDAGRequest.Builder
        .newBuilder()
        .setFullTableScan(tableInfo)
        .addRequiredCols(columns)
        .setStartTs(session.getTimestamp());
  }

  public CoprocessorIterator<Row> iterate(TiDAGRequest.Builder request, Base64KeyRange range) {
    return CoprocessorIterator
        .getRowIterator(request.build(TiDAGRequest.PushDownType.NORMAL), getRangeRegionTasks(range),
            session);
  }

  private void loadPdAddresses() {
    if (config.getPdAddresses() == null) {
      List<String> pdAddressesList = new ArrayList<>();
      try (
          Connection connection = dataSource.getConnection();
          Statement statement = connection.createStatement();
          ResultSet resultSet = statement.executeQuery(QUERY_PD_SQL)
      ) {
        while (resultSet.next()) {
          String instance = resultSet.getString("INSTANCE");
          URI mapped = hostMapping.getMappedURI(URI.create("grpc://" + instance));
          pdAddressesList.add(mapped.getHost() + ":" + mapped.getPort());
        }
      } catch (Exception e) {
        throw new IllegalStateException("can not get pdAddresses", e);
      }
      config.setPdAddresses(String.join(",", pdAddressesList));
    }
  }

  public void sqlUpdate(String... sqls) {
    try (
        Connection connection = dataSource.getConnection();
        Statement statement = connection.createStatement()
    ) {
      for (String sql : sqls) {
        LOG.info("sql update: " + sql);
        statement.executeUpdate(sql);
      }
    } catch (Exception e) {
      LOG.error("execute sql fail", e);
      throw new IllegalStateException(e);
    }
  }

  public void createTable(String databaseName, String tableName, List<String> columnNames,
      List<String> columnTypes, List<String> primaryKeyColumns, List<String> uniqueKeyColumns,
      boolean ignoreIfExists) {
    sqlUpdate(getCreateTableSql(requireNonNull(databaseName), requireNonNull(tableName),
        requireNonNull(columnNames), requireNonNull(columnTypes), primaryKeyColumns,
        uniqueKeyColumns, ignoreIfExists));
  }

  public void dropTable(String databaseName, String tableName, boolean ignoreIfNotExists) {
    sqlUpdate(String.format("DROP TABLE %s `%s`.`%s`", ignoreIfNotExists ? "IF EXISTS" : "",
        requireNonNull(databaseName), requireNonNull(tableName)));
  }

  public void createDatabase(String databaseName, boolean ignoreIfExists) {
    sqlUpdate(String.format("CREATE DATABASE %s `%s`", ignoreIfExists ? "IF NOT EXISTS" : "",
        requireNonNull(databaseName)));
  }

  public void dropDatabase(String databaseName, boolean ignoreIfNotExists) {
    sqlUpdate(String.format("DROP DATABASE %s `%s`", ignoreIfNotExists ? "IF EXISTS" : "",
        requireNonNull(databaseName)));
  }

  public boolean databaseExists(String databaseName) {
    return getSchemaNames().contains(requireNonNull(databaseName));
  }

  public boolean tableExists(String databaseName, String tableName) {
    return databaseExists(requireNonNull(databaseName))
        && getTableNames(databaseName).contains(requireNonNull(tableName));
  }

  public void renameTable(String oldDatabaseName, String newDatabaseName, String oldTableName,
      String newTableName) {
    sqlUpdate(String.format("RENAME TABLE `%s`.`%s` TO `%s`.`%s` ",
        requireNonNull(oldDatabaseName),
        requireNonNull(oldTableName),
        requireNonNull(newDatabaseName),
        requireNonNull(newTableName)));
  }

  public void addColumn(String databaseName, String tableName, String columnName,
      String columnType) {
    sqlUpdate(String.format("ALTER TABLE `%s`.`%s` ADD COLUMN `%s` %s",
        requireNonNull(databaseName),
        requireNonNull(tableName),
        requireNonNull(columnName),
        requireNonNull(columnType)));
  }

  public void renameColumn(String databaseName, String tableName, String oldName, String newName,
      String newType) {
    sqlUpdate(String.format("ALTER TABLE `%s`.`%s` CHANGE `%s` `%s` %s",
        requireNonNull(databaseName),
        requireNonNull(tableName),
        requireNonNull(oldName),
        requireNonNull(newName),
        requireNonNull(newType)));
  }

  public void dropColumn(String databaseName, String tableName, String columnName) {
    sqlUpdate(String.format("ALTER TABLE `%s`.`%s` DROP COLUMN `%s`",
        requireNonNull(databaseName),
        requireNonNull(tableName),
        requireNonNull(columnName)));
  }

  public Connection getJdbcConnection() throws SQLException {
    return dataSource.getConnection();
  }

  @Override
  public String toString() {
    return toStringHelper(this)
        .add("config", config)
        .toString();
  }

  public List<String> getPrimaryKeyColumns(String databaseName, String tableName) {
    return getTableMust(databaseName, tableName).getColumns().stream()
        .filter(TiColumnInfo::isPrimaryKey).map(TiColumnInfo::getName).collect(Collectors.toList());
  }

  public List<String> getUniqueKeyColumns(String databaseName, String tableName) {
    List<String> primaryKeyColumns = getPrimaryKeyColumns(databaseName, tableName);
    return getTableMust(databaseName, tableName).getIndices().stream()
        .filter(TiIndexInfo::isUnique)
        .map(TiIndexInfo::getIndexColumns)
        .flatMap(Collection::stream).map(TiIndexColumn::getName)
        .filter(name -> !primaryKeyColumns.contains(name)).collect(Collectors.toList());
  }

  public TiTimestamp getTimestamp() {
    return session.getTimestamp();
  }

  @Override
  public synchronized void close() throws Exception {
    session.close();
    dataSource.close();
  }

  public TiTimestamp getSnapshotVersion() {
    return session.getTimestamp();
  }

  public static ClientSession createWithSingleConnection(ClientConfig config) {
    ClientConfig clientConfig = new ClientConfig(config);
    clientConfig.setMaximumPoolSize(1);
    clientConfig.setMinimumIdleSize(1);
    return new ClientSession(clientConfig);
  }

  public static ClientSession create(ClientConfig config) {
    return new ClientSession(new ClientConfig(config));
  }
}<|MERGE_RESOLUTION|>--- conflicted
+++ resolved
@@ -93,14 +93,10 @@
     hostMapping = new DnsSearchHostMapping(config.getDnsSearch());
     loadPdAddresses();
     TiConfiguration tiConfiguration = TiConfiguration.createDefault(config.getPdAddresses());
-<<<<<<< HEAD
     ReplicaReadPolicy policy = config.getReplicaReadPolicy();
     tiConfiguration.setReplicaRead(policy.toReplicaRead());
     tiConfiguration.setReplicaSelector(policy);
     tiConfiguration.setHostMapping(hostMapping);
-=======
-    //tiConfiguration.setReplicaRead(config.isReplicaRead());
->>>>>>> 811f63fd
     session = TiSession.create(tiConfiguration);
     catalog = session.getCatalog();
   }
